--- conflicted
+++ resolved
@@ -6,6 +6,7 @@
 from ...utils.Graph import DirectedGraph
 from sklearn.preprocessing import scale
 from pandas import DataFrame
+
 
 class Pairwise_Model(object):
     """ Base class for all pairwise causal inference models
@@ -45,13 +46,11 @@
             b = scale(row['B'].reshape((len(row['B']), 1)))
 
             pred.append(self.predict_proba(a, b))
-<<<<<<< HEAD
 
-=======
             if printout is not None:
                 res.append([row['SampleID'], pred[-1]])
-                DataFrame(res, columns=['SampleID', 'Predictions']).to_csv(printout, index=False)
->>>>>>> af8a124a
+                DataFrame(res, columns=['SampleID', 'Predictions']).to_csv(
+                    printout, index=False)
         return pred
 
     def orient_graph(self, df_data, umg, printout=None):
@@ -77,7 +76,8 @@
             else:
                 graph.add(b, a, abs(weight))
             if printout is not None:
-                res.append([str(a)+'-'+str(b), weight])
-                DataFrame(res, columns=['SampleID', 'Predictions']).to_csv(printout, index=False)
+                res.append([str(a) + '-' + str(b), weight])
+                DataFrame(res, columns=['SampleID', 'Predictions']).to_csv(
+                    printout, index=False)
         graph.remove_cycles()
         return graph