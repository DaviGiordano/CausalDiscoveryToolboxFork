--- conflicted
+++ resolved
@@ -1,25 +1,47 @@
-<<<<<<< HEAD
-*
-
-!*.md
-!*.py
-!**/*.py
-!utils
-!.gitignore
-!dependence
-!deconvolution
-!causality
-!causality/**/*
-!generators
-!generators/**/*
-=======
-# -*- mode: gitignore; -*-
-*~
-\#*\#
+# Byte-compiled / optimized / DLL files
 __pycache__/
 *.py[cod]
+*$py.class
+
+# C extensions
+*.so
+
+# Distribution / packaging
+.Python
+env/
 build/
+develop-eggs/
 dist/
-cdt.egg-info/
-.idea/
->>>>>>> 248712fc
+downloads/
+eggs/
+.eggs/
+lib/
+lib64/
+parts/
+sdist/
+var/
+wheels/
+*.egg-info/
+.installed.cfg
+*.egg
+
+# PyInstaller
+#  Usually these files are written by a python script from a template
+#  before PyInstaller builds the exe, so as to inject date/other infos into it.
+*.manifest
+*.spec
+
+# Installer logs
+pip-log.txt
+pip-delete-this-directory.txt
+
+# Unit test / coverage reports
+htmlcov/
+.tox/
+.coverage
+.coverage.*
+.cache
+nosetests.xml
+coverage.xml
+*,cover
+.hypothesis/
