--- conflicted
+++ resolved
@@ -3,35 +3,23 @@
 import pandas as pd
 
 # Params
-<<<<<<< HEAD
+
 cdt.SETTINGS.GPU = False
 cdt.SETTINGS.NB_GPU = 1
 cdt.SETTINGS.NB_JOBS = 1
-=======
-cdt.SETTINGSC.GPU = True
-cdt.SETTINGSC.NB_GPU = 2
-cdt.SETTINGS.NB_JOBS = 4
->>>>>>> fae75c94
-cdt.SETTINGS.NB_MAX_RUNS = 32
+cdt.CGNN_SETTINGS.NB_MAX_RUNS = 32
 # Setting for CGNN-Fourier
-cdt.SETTINGS.use_Fast_MMD = True
-<<<<<<< HEAD
-cdt.SETTINGS.NB_RUNS = 1
+cdt.CGNN_SETTINGS.use_Fast_MMD = True
 
-#Setting for CDT-MMD
-cdt.SETTINGS.use_Fast_MMD = True
-cdt.SETTINGS.NB_RUNS = 1
+cdt.CGNN_SETTINGS.NB_RUNS = 1
+
+# Setting for CDT-MMD
+cdt.CGNN_SETTINGS.use_Fast_MMD = True
+cdt.CGNN_SETTINGS.NB_RUNS = 1
 
 
-cdt.SETTINGS.max_nb_points = 500
+cdt.CGNN_SETTINGS.max_nb_points = 500
 
-=======
-cdt.SETTINGS.NB_RUNS = 4
-
-# Setting for CDT-MMD
-# cdt.SETTINGS.use_Fast_MMD = False
-#cdt.SETTINGS.NB_RUNS = 32
->>>>>>> fae75c94
 
 datafile = "Example_pairwise_pairs.csv"
 
